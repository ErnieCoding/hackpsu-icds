--- conflicted
+++ resolved
@@ -10,7 +10,6 @@
 """
 
 import os
-<<<<<<< HEAD
 import argparse
 import glob
 from improved_segmentation import ImprovedPointCloudProcessor
@@ -157,455 +156,7 @@
         del all_objects
         del processor
         gc.collect()
-=======
-import sys
-import argparse
-import numpy as np
-import open3d as o3d
-import matplotlib.pyplot as plt
-from sklearn import cluster
-from tqdm import tqdm
-import time
 
-from merge_colab_script import merge_pcd_files
-
-def preprocess_point_cloud(pcd, voxel_size=0.05):
-    """
-    Preprocess the point cloud by:
-    1. Downsampling using voxel grid
-    2. Estimating normals if not present
-    3. Statistical outlier removal
-    
-    Args:
-        pcd: Open3D PointCloud object
-        voxel_size: Voxel size for downsampling
-        
-    Returns:
-        PointCloud: Processed Open3D PointCloud object
-    """
-    print("Preprocessing point cloud...")
-    
-    # Downsample
-    pcd_down = pcd.voxel_down_sample(voxel_size)
-    print(f"Downsampled to {len(pcd_down.points)} points")
-    
-    # Estimate normals if not present
-    if not pcd_down.has_normals():
-        pcd_down.estimate_normals(
-            search_param=o3d.geometry.KDTreeSearchParamHybrid(radius=0.1, max_nn=30))
-        print("Normals estimated")
-    
-    # Statistical outlier removal
-    pcd_clean, _ = pcd_down.remove_statistical_outlier(nb_neighbors=20, std_ratio=2.0)
-    print(f"After outlier removal: {len(pcd_clean.points)} points")
-    
-    return pcd_clean
-
-def segment_objects(pcd, eps=0.1, min_points=50):
-    """
-    Simplified segmentation that only uses DBSCAN clustering.
-    
-    Args:
-        pcd: Open3D PointCloud object
-        eps: DBSCAN epsilon parameter
-        min_points: DBSCAN min_samples parameter
-        
-    Returns:
-        list: List of point cloud segments (potential objects)
-    """
-    print("Segmenting objects...")
-    print(f"Input point cloud has {len(pcd.points)} points")
-    
-    # Convert to numpy array for DBSCAN
-    points = np.asarray(pcd.points)
-    print(f"Running DBSCAN clustering with eps={eps}, min_points={min_points}...")
-    
-    # Run DBSCAN clustering
-    db = cluster.DBSCAN(eps=eps, min_samples=min_points).fit(points)
-    labels = db.labels_
-    
-    # Number of clusters (excluding noise points with label -1)
-    unique_labels = set(labels)
-    n_clusters = len(unique_labels) - (1 if -1 in unique_labels else 0)
-    print(f"DBSCAN found {n_clusters} potential clusters")
-    print(f"Unique labels: {unique_labels}")
-    
-    # Create a list of point cloud segments
-    segments = []
-    
-    # Process each DBSCAN cluster
-    for label in unique_labels:
-        if label == -1:  # Skip noise
-            continue
-            
-        cluster_indices = np.where(labels == label)[0]
-        print(f"Cluster {label}: {len(cluster_indices)} points")
-        
-        if len(cluster_indices) < min_points:
-            print(f"  Skipping cluster {label}: too few points")
-            continue
-            
-        # Create a new point cloud for this segment
-        segment = o3d.geometry.PointCloud()
-        segment.points = o3d.utility.Vector3dVector(points[cluster_indices])
-        if pcd.has_colors():
-            colors = np.asarray(pcd.colors)
-            segment.colors = o3d.utility.Vector3dVector(colors[cluster_indices])
-        
-        # Get the axis-aligned bounding box
-        bbox = segment.get_axis_aligned_bounding_box()
-        min_bound = bbox.min_bound
-        max_bound = bbox.max_bound
-        
-        # Calculate dimensions
-        width = max_bound[0] - min_bound[0]   # X-axis
-        length = max_bound[1] - min_bound[1]  # Y-axis
-        height = max_bound[2] - min_bound[2]  # Z-axis
-        volume = width * length * height
-        
-        print(f"  Dimensions: {width:.2f}m x {length:.2f}m x {height:.2f}m, Volume: {volume:.2f}m³")
-        
-        # Filter out clusters that are too large or too small
-        MAX_DIMENSION = 5.0  # meters (intentionally larger for debugging)
-        MAX_VOLUME = 10.0     # cubic meters (intentionally larger for debugging)
-        MIN_VOLUME = 0.001    # cubic meters (smaller for debugging)
-        
-        if width > MAX_DIMENSION or length > MAX_DIMENSION or height > MAX_DIMENSION:
-            print(f"  Skipping cluster {label}: dimension too large")
-            continue
-            
-        if volume > MAX_VOLUME:
-            print(f"  Skipping cluster {label}: volume too large")
-            continue
-            
-        if volume < MIN_VOLUME:
-            print(f"  Skipping cluster {label}: volume too small")
-            continue
-        
-        print(f"  Adding cluster {label} to segments")
-        segments.append(segment)
-    
-    print(f"Final number of segments: {len(segments)}")
-    return segments
-
-def classify_objects(segments):
-    """
-    Classify segments into object categories based on geometric features.
-    
-    Args:
-        segments: List of Open3D PointCloud objects (segments)
-        
-    Returns:
-        list: List of (segment, class_name, confidence) tuples
-    """
-    print("Classifying objects...")
-    
-    # Constants for classification (all in meters)
-    # 1 inch = 0.0254 meters
-    # Chairs: ~20" x 20" x 41-53" (0.51m x 0.51m x 1.04-1.35m)
-    CHAIR_WIDTH_MIN, CHAIR_WIDTH_MAX = 0.4, 0.7  # Allow some variation
-    CHAIR_LENGTH_MIN, CHAIR_LENGTH_MAX = 0.4, 0.7
-    CHAIR_HEIGHT_MIN, CHAIR_HEIGHT_MAX = 0.9, 1.5
-    
-    # Tables: ~24" x 24-60" x 29-30" (0.61m x 0.61-1.52m x 0.74-0.76m)
-    TABLE_WIDTH_MIN, TABLE_WIDTH_MAX = 0.5, 1.7
-    TABLE_LENGTH_MIN, TABLE_LENGTH_MAX = 0.5, 1.7
-    TABLE_HEIGHT_MIN, TABLE_HEIGHT_MAX = 0.6, 0.9
-    
-    # Monitors: ~22" x <1" x 12" (0.56m x 0.025m x 0.3m)
-    MONITOR_WIDTH_MIN, MONITOR_WIDTH_MAX = 0.4, 0.7
-    MONITOR_DEPTH_MIN, MONITOR_DEPTH_MAX = 0.01, 0.15
-    MONITOR_HEIGHT_MIN, MONITOR_HEIGHT_MAX = 0.2, 0.5
-    
-    # Screens: ~8' x thin x 4'5" (2.44m x thin x 1.35m)
-    SCREEN_WIDTH_MIN, SCREEN_WIDTH_MAX = 1.8, 3.0
-    SCREEN_DEPTH_MIN, SCREEN_DEPTH_MAX = 0.01, 0.2
-    SCREEN_HEIGHT_MIN, SCREEN_HEIGHT_MAX = 1.0, 1.8
-    
-    # Projectors: ~17" x 12" x 5" (0.43m x 0.3m x 0.13m)
-    PROJECTOR_WIDTH_MIN, PROJECTOR_WIDTH_MAX = 0.3, 0.6
-    PROJECTOR_LENGTH_MIN, PROJECTOR_LENGTH_MAX = 0.2, 0.4
-    PROJECTOR_HEIGHT_MIN, PROJECTOR_HEIGHT_MAX = 0.1, 0.25
-    
-    # TV: assumption based on typical TV sizes
-    TV_WIDTH_MIN, TV_WIDTH_MAX = 0.8, 1.8
-    TV_DEPTH_MIN, TV_DEPTH_MAX = 0.05, 0.2
-    TV_HEIGHT_MIN, TV_HEIGHT_MAX = 0.5, 1.2
-    
-    # Computer: rough estimate for desktop computers
-    COMPUTER_WIDTH_MIN, COMPUTER_WIDTH_MAX = 0.15, 0.5
-    COMPUTER_LENGTH_MIN, COMPUTER_LENGTH_MAX = 0.3, 0.6
-    COMPUTER_HEIGHT_MIN, COMPUTER_HEIGHT_MAX = 0.3, 0.6
-    
-    # Room dimensions (to filter out oversized objects)
-    # ~30' x 35' x 11' (9.1m x 10.7m x 3.35m)
-    MAX_OBJECT_DIMENSION = 3.0  # No single dimension should exceed 3 meters for an object
-    MAX_OBJECT_VOLUME = 5.0     # No object volume should exceed 5 cubic meters
-    
-    results = []
-    
-    for segment in tqdm(segments, desc="Classifying"):
-        # Get segment properties
-        bbox = segment.get_axis_aligned_bounding_box()
-        min_bound = bbox.min_bound
-        max_bound = bbox.max_bound
-        
-        # Calculate dimensions
-        width = max_bound[0] - min_bound[0]   # X-axis
-        length = max_bound[1] - min_bound[1]  # Y-axis
-        height = max_bound[2] - min_bound[2]  # Z-axis
-        
-        # Sort dimensions to handle orientation-independent classification
-        dims = sorted([width, length], reverse=True)
-        largest_dim, second_dim = dims[0], dims[1]
-        
-        # Calculate volume and aspect ratios
-        volume = width * length * height
-        flatness_ratio = height / (largest_dim + 1e-6)  # How flat is it? (height/width)
-        elongation_ratio = largest_dim / (second_dim + 1e-6)  # How elongated? (length/width)
-        
-        # Skip objects that are too large (likely walls/floors/ceilings)
-        if largest_dim > MAX_OBJECT_DIMENSION or volume > MAX_OBJECT_VOLUME:
-            continue
-        
-        # Skip objects that are too small (likely noise)
-        if volume < 0.01:  # 10 cubic cm
-            continue
-        
-        # Initialize class and confidence
-        class_name = "Misc"
-        confidence = 0.5
-        
-        # Table classification
-        if (TABLE_WIDTH_MIN <= largest_dim <= TABLE_WIDTH_MAX and 
-            TABLE_LENGTH_MIN <= second_dim <= TABLE_LENGTH_MAX and 
-            TABLE_HEIGHT_MIN <= height <= TABLE_HEIGHT_MAX and
-            flatness_ratio < 0.8):  # Tables are relatively flat
-            class_name = "Table"
-            confidence = 0.7
-        
-        # Chair classification
-        elif (CHAIR_WIDTH_MIN <= largest_dim <= CHAIR_WIDTH_MAX and 
-              CHAIR_LENGTH_MIN <= second_dim <= CHAIR_LENGTH_MAX and 
-              CHAIR_HEIGHT_MIN <= height <= CHAIR_HEIGHT_MAX):
-            class_name = "Chair"
-            confidence = 0.7
-        
-        # Monitor classification
-        elif (MONITOR_WIDTH_MIN <= largest_dim <= MONITOR_WIDTH_MAX and 
-              MONITOR_DEPTH_MIN <= second_dim <= MONITOR_DEPTH_MAX and 
-              MONITOR_HEIGHT_MIN <= height <= MONITOR_HEIGHT_MAX and
-              flatness_ratio > 1.0):  # Monitors are taller than wide
-            class_name = "Monitor"
-            confidence = 0.7
-        
-        # Projection screen classification
-        elif (SCREEN_WIDTH_MIN <= largest_dim <= SCREEN_WIDTH_MAX and 
-              SCREEN_DEPTH_MIN <= second_dim <= SCREEN_DEPTH_MAX and 
-              SCREEN_HEIGHT_MIN <= height <= SCREEN_HEIGHT_MAX and
-              flatness_ratio > 0.5 and elongation_ratio > 2.0):  # Screens are wide and flat
-            class_name = "Projection_Screen"
-            confidence = 0.8
-        
-        # Projector classification (typically mounted on ceiling)
-        elif (PROJECTOR_WIDTH_MIN <= largest_dim <= PROJECTOR_WIDTH_MAX and 
-              PROJECTOR_LENGTH_MIN <= second_dim <= PROJECTOR_LENGTH_MAX and 
-              PROJECTOR_HEIGHT_MIN <= height <= PROJECTOR_HEIGHT_MAX):
-            class_name = "Projector"
-            confidence = 0.7
-        
-        # TV classification
-        elif (TV_WIDTH_MIN <= largest_dim <= TV_WIDTH_MAX and 
-              TV_DEPTH_MIN <= second_dim <= TV_DEPTH_MAX and 
-              TV_HEIGHT_MIN <= height <= TV_HEIGHT_MAX and
-              flatness_ratio > 0.3 and elongation_ratio > 2.0):  # TVs are wide and relatively flat
-            class_name = "TV"
-            confidence = 0.7
-        
-        # Computer classification
-        elif (COMPUTER_WIDTH_MIN <= largest_dim <= COMPUTER_WIDTH_MAX and 
-              COMPUTER_LENGTH_MIN <= second_dim <= COMPUTER_LENGTH_MAX and 
-              COMPUTER_HEIGHT_MIN <= height <= COMPUTER_HEIGHT_MAX):
-            class_name = "Computer"
-            confidence = 0.6
-            
-        # Calculate center position (for debugging)
-        center = (min_bound + max_bound) / 2
-        
-        # Print debug info for larger objects
-        if volume > 1.0:
-            print(f"Large object: dims={width:.2f}x{length:.2f}x{height:.2f}m, "
-                  f"vol={volume:.2f}m³, center=({center[0]:.2f}, {center[1]:.2f}, {center[2]:.2f}), "
-                  f"class={class_name}")
-        
-        results.append((segment, class_name, confidence))
-    
-    # Count objects by class
-    class_counts = {}
-    for _, class_name, _ in results:
-        if class_name not in class_counts:
-            class_counts[class_name] = 0
-        class_counts[class_name] += 1
-    
-    print("Object counts by class:")
-    for class_name, count in class_counts.items():
-        print(f"  {class_name}: {count}")
-    
-    return results
-
-def visualize_results(pcd, classified_segments, output_path=None):
-    """
-    Visualize the original point cloud and the classified objects.
-    
-    Args:
-        pcd: Original Open3D PointCloud object
-        classified_segments: List of (segment, class_name, confidence) tuples
-        output_path: Path to save the visualization image
-    """
-    print("Visualizing results...")
-    
-    # Create a visualization window
-    vis = o3d.visualization.Visualizer()
-    vis.create_window(window_name="CIE Object Detection Results", width=1280, height=720)
-    
-    # Add the original point cloud with low opacity
-    pcd_vis = o3d.geometry.PointCloud(pcd)
-    pcd_vis.paint_uniform_color([0.7, 0.7, 0.7])  # Light gray
-    vis.add_geometry(pcd_vis)
-    
-    # Color palette for different object classes
-    colors = {
-        'Chair': [1, 0, 0],         # Red
-        'Table': [0, 1, 0],         # Green
-        'Monitor': [0, 0, 1],       # Blue
-        'Projection_Screen': [1, 1, 0],  # Yellow
-        'Projector': [1, 0, 1],     # Magenta
-        'TV': [0, 1, 1],            # Cyan
-        'Computer': [0.5, 0.5, 0],  # Olive
-        'Misc': [0.5, 0.5, 0.5]     # Gray
-    }
-    
-    # Add each segment with its class-specific color
-    for segment, class_name, confidence in classified_segments:
-        # Skip low confidence predictions
-        if confidence < 0.3:
-            continue
-            
-        # Create a copy of the segment for visualization
-        segment_vis = o3d.geometry.PointCloud()
-        segment_vis.points = o3d.utility.Vector3dVector(np.asarray(segment.points))
-        if segment.has_colors():
-            segment_vis.colors = o3d.utility.Vector3dVector(np.asarray(segment.colors))
-        
-        # Color based on class
-        if class_name in colors:
-            segment_vis.paint_uniform_color(colors[class_name])
-        else:
-            segment_vis.paint_uniform_color(colors['Misc'])
-        
-        # Add to visualizer
-        vis.add_geometry(segment_vis)
-        
-        # Add bounding box
-        bbox = segment.get_oriented_bounding_box()
-        bbox.color = colors[class_name] if class_name in colors else colors['Misc']
-        vis.add_geometry(bbox)
-    
-    # Set some view control options
-    opt = vis.get_render_option()
-    opt.background_color = np.array([0.1, 0.1, 0.1])  # Dark background
-    opt.point_size = 2.0
-    
-    # Capture image if needed
-    if output_path:
-        # Update the renderer before capturing
-        vis.poll_events()
-        vis.update_renderer()
-        vis.capture_screen_image(output_path)
-        print(f"Visualization saved to {output_path}")
-    
-    # Run the visualizer
-    vis.run()
-    vis.destroy_window()
-
-def main():
-    parser = argparse.ArgumentParser(description="CIE Point Cloud Object Detection")
-    parser.add_argument('--input_dir', type=str, required=True, help='Directory containing CIE PCD files')
-    parser.add_argument('--output_dir', type=str, default='./output', help='Base output directory')
-    parser.add_argument('--eps', type=float, default=0.1, help='DBSCAN epsilon parameter')
-    parser.add_argument('--min_points', type=int, default=50, help='Minimum points for a cluster')
-    parser.add_argument('--voxel_size', type=float, default=0.04, help='Voxel size for downsampling')
-    args = parser.parse_args()
-    
-    # Create base output directory
-    os.makedirs(args.output_dir, exist_ok=True)
-    
-    # Create standalone output directory
-    standalone_output_dir = os.path.join(args.output_dir, "standalone_detection")
-    os.makedirs(standalone_output_dir, exist_ok=True)
-    
-    # Step 1: Merge PCD files using the Colab script logic
-    merged_pcd_path = os.path.join(args.output_dir, 'CIE.pcd')
-    if not os.path.exists(merged_pcd_path):
-        pcd = merge_pcd_files(args.input_dir, merged_pcd_path)
-    else:
-        print(f"Using existing merged point cloud: {merged_pcd_path}")
-        pcd = o3d.io.read_point_cloud(merged_pcd_path)
-    
-    # Step 2: Preprocess point cloud
-    processed_pcd = preprocess_point_cloud(pcd, voxel_size=args.voxel_size)
-    processed_pcd_path = os.path.join(standalone_output_dir, 'CIE_processed.pcd')
-    o3d.io.write_point_cloud(processed_pcd_path, processed_pcd)
-    
-    # Step 3: Segment objects
-    segments = segment_objects(processed_pcd, eps=args.eps, min_points=args.min_points)
-    
-    # Step 4: Classify objects
-    classified_segments = classify_objects(segments)
-    
-    # Step 5: Visualize results
-    vis_output_path = os.path.join(standalone_output_dir, 'detection_results.png')
-    visualize_results(processed_pcd, classified_segments, vis_output_path)
-    
-    # Step 6: Write results to a file
-    results_file = os.path.join(standalone_output_dir, 'detection_results.txt')
-    with open(results_file, 'w') as f:
-        f.write("CIE Object Detection Results (Standalone Method)\n")
-        f.write("==============================================\n\n")
-        
-        # Group by class
-        class_counts = {}
-        for _, class_name, confidence in classified_segments:
-            if confidence >= 0.3:  # Only count high confidence detections
-                if class_name not in class_counts:
-                    class_counts[class_name] = 0
-                class_counts[class_name] += 1
-        
-        f.write("Object counts:\n")
-        for class_name, count in class_counts.items():
-            f.write(f"{class_name}: {count}\n")
-        
-        f.write("\nDetailed results:\n")
-        for i, (segment, class_name, confidence) in enumerate(classified_segments):
-            if confidence >= 0.3:  # Only include high confidence detections
-                bbox = segment.get_axis_aligned_bounding_box()
-                center = bbox.get_center()
-                min_bound = bbox.min_bound
-                max_bound = bbox.max_bound
-                dimensions = max_bound - min_bound
-                
-                f.write(f"Object {i+1}:\n")
-                f.write(f"  Class: {class_name}\n")
-                f.write(f"  Confidence: {confidence:.2f}\n")
-                f.write(f"  Center: ({center[0]:.2f}, {center[1]:.2f}, {center[2]:.2f})\n")
-                f.write(f"  Dimensions: {dimensions[0]:.2f} x {dimensions[1]:.2f} x {dimensions[2]:.2f}\n")
-                f.write(f"  Points: {len(segment.points)}\n\n")
-    
-    print(f"Results written to {results_file}")
-    print(f"All standalone detection results saved to {standalone_output_dir}")
-    
-    print("Object detection completed successfully!")
->>>>>>> 428f43c7
 
 if __name__ == "__main__":
     start_time = time.time()
